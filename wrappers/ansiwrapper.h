/* -*- C++ -*- */

#ifndef HL_ANSIWRAPPER_H
#define HL_ANSIWRAPPER_H

#include <assert.h>
#include <string.h>
#include <stddef.h>
<<<<<<< HEAD
#include <stdalign.h>
#include <cstdint>
=======
>>>>>>> e4c80fca


/*
 * @class ANSIWrapper
 * @brief Provide ANSI C behavior for malloc & free.
 *
 * Implements all prescribed ANSI behavior, including zero-sized
 * requests & aligned request sizes to a double word (or long word).
 */

namespace HL {

  template <class SuperHeap>
  class ANSIWrapper : public SuperHeap {
  private:
    static constexpr int gcd(int a, int b) {
      return (b == 0) ? a : gcd(b, a % b);
    }

  public:
  
    ANSIWrapper() {
      static_assert(gcd(SuperHeap::Alignment, alignof(max_align_t)) == alignof(max_align_t), "Alignment mismatch");
    }
    using SuperHeap::SuperHeap;

    inline void * malloc (size_t sz) {
      // Prevent integer underflows. This maximum should (and
      // currently does) provide more than enough slack to compensate for any
      // rounding below (in the alignment section).
      if (sz >> (sizeof(size_t) * CHAR_BIT - 1)) {
	return 0;
      }
      if (sz < alignof(max_align_t)) {
      	sz = alignof(max_align_t);
      }
      // Enforce alignment requirements: round up allocation sizes if needed.
      // NOTE: Alignment needs to be a power of two.
      static_assert((alignof(max_align_t) & (alignof(max_align_t) - 1)) == 0,
		    "Alignment not a power of two.");

      // Enforce alignment.
      sz = (sz + alignof(max_align_t) - 1UL) &
	~(alignof(max_align_t) - 1UL);

      auto * ptr = SuperHeap::malloc (sz);
      assert ((size_t) ptr % alignof(max_align_t) == 0);
      return ptr;
    }
 
    inline void free (void * ptr) {
      if (ptr != 0) {
	SuperHeap::free (ptr);
      }
    }

    inline void * calloc (size_t s1, size_t s2) {
      auto * ptr = (char *) malloc (s1 * s2);
      if (ptr) {
      	memset (ptr, 0, s1 * s2);
      }
      return (void *) ptr;
    }
  
    inline void * realloc (void * ptr, const size_t sz) {
      if (ptr == 0) {
      	return malloc (sz);
      }
      if (sz == 0) {
      	free (ptr);
      	return 0;
      }

      auto objSize = getSize (ptr);
      if (objSize == sz) {
    	return ptr;
      }

      // Allocate a new block of size sz.
      auto * buf = malloc (sz);

      // Copy the contents of the original object
      // up to the size of the new block.

      auto minSize = (objSize < sz) ? objSize : sz;
      if (buf) {
	memcpy (buf, ptr, minSize);
      }

      // Free the old block.
      free (ptr);
      return buf;
    }
  
    inline size_t getSize (void * ptr) {
      if (ptr) {
	return SuperHeap::getSize (ptr);
      } else {
	return 0;
      }
    }
  };
}

#endif<|MERGE_RESOLUTION|>--- conflicted
+++ resolved
@@ -6,11 +6,8 @@
 #include <assert.h>
 #include <string.h>
 #include <stddef.h>
-<<<<<<< HEAD
 #include <stdalign.h>
 #include <cstdint>
-=======
->>>>>>> e4c80fca
 
 
 /*
