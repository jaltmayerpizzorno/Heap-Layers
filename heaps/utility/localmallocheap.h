// -*- C++ -*-

/*

  Heap Layers: An Extensible Memory Allocation Infrastructure
  
  Copyright (C) 2000-2012 by Emery Berger
  http://www.cs.umass.edu/~emery
  emery@cs.umass.edu
  
  This program is free software; you can redistribute it and/or modify
  it under the terms of the GNU General Public License as published by
  the Free Software Foundation; either version 2 of the License, or
  (at your option) any later version.
  
  This program is distributed in the hope that it will be useful,
  but WITHOUT ANY WARRANTY; without even the implied warranty of
  MERCHANTABILITY or FITNESS FOR A PARTICULAR PURPOSE.  See the
  GNU General Public License for more details.
  
  You should have received a copy of the GNU General Public License
  along with this program; if not, write to the Free Software
  Foundation, Inc., 59 Temple Place, Suite 330, Boston, MA  02111-1307  USA

*/

#ifndef HL_LOCALMALLOCHEAP_H
#define HL_LOCALMALLOCHEAP_H

#include <cstddef>
#include <cassert>
#include <iostream>

#if !defined(_WIN32) // not implemented for Windows

#include <dlfcn.h>

#include "wrappers/mallocinfo.h"

#if defined(__SVR4)
extern "C" size_t malloc_usable_size (void *);
#else
extern "C" size_t malloc_usable_size (void *) throw ();
#endif

extern "C" {
  
  typedef void * mallocFunction (size_t);
  typedef void freeFunction (void *);
  typedef size_t msizeFunction (void *);

}


namespace HL {

  class LocalMallocHeap {
  public:

    enum { Alignment = HL::MallocInfo::Alignment };

    LocalMallocHeap (void)
<<<<<<< HEAD
      : _freefn (NULL),
      	_msizefn (NULL),
      	_mallocfn (NULL),
      	_initialized (false),
        _initializing (false)
=======
      : freefn (NULL),
	msizefn (NULL),
	mallocfn (NULL),
	_initialized (false),
  _initializing (false)
>>>>>>> 1d182520
    {}

    inline void * malloc (size_t sz) {
      if (_initializing) {
      	return NULL;
      }
      activate();
      return (*_mallocfn)(sz);
    }

    inline void free (void * ptr) {
      if (_initializing) {
      	return;
      }
      activate();
      (*_freefn)(ptr);
    }

    inline size_t getSize (void * ptr) {
      if (_initializing) {
      	return 0;
      }
      activate();
      return (*_msizefn)(ptr);
    }

  private:

    void activate() {
      if (_initialized) {
      	return;
      }
      activateSlowPath();
    }

    void activateSlowPath() {
      _initializing = true;

      if (!_initialized) {

      	// We haven't initialized anything yet.
      	// Initialize all of the malloc shim functions.
      	
      	_freefn = (freeFunction *)
      	  ((unsigned long) dlsym (RTLD_NEXT, "free"));
      	_msizefn = (msizeFunction *)
      	  ((unsigned long) dlsym (RTLD_NEXT, "malloc_usable_size"));
      	_mallocfn = (mallocFunction *)
      	  ((unsigned long) dlsym (RTLD_NEXT, "malloc"));
      	
      	if (!(_freefn && _msizefn && _mallocfn)) {
      	  fprintf (stderr, "Serious problem!\n");
      	  abort();
      	}
	
      	assert (_freefn);
      	assert (_msizefn);
      	assert (_mallocfn);

      	_initialized = true;
      }
      _initializing = false;
    }

    // Shim functions below.

    freeFunction *   _freefn;
    msizeFunction *  _msizefn;
    mallocFunction * _mallocfn;

    // Has everything been initialized yet?
    bool _initialized;

    // Are we in the process of initializing?
    bool _initializing;

  };

}

#endif
#endif<|MERGE_RESOLUTION|>--- conflicted
+++ resolved
@@ -60,19 +60,11 @@
     enum { Alignment = HL::MallocInfo::Alignment };
 
     LocalMallocHeap (void)
-<<<<<<< HEAD
       : _freefn (NULL),
       	_msizefn (NULL),
       	_mallocfn (NULL),
       	_initialized (false),
         _initializing (false)
-=======
-      : freefn (NULL),
-	msizefn (NULL),
-	mallocfn (NULL),
-	_initialized (false),
-  _initializing (false)
->>>>>>> 1d182520
     {}
 
     inline void * malloc (size_t sz) {
