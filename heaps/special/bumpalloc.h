--- conflicted
+++ resolved
@@ -52,21 +52,12 @@
       : _bump (NULL),
 	_remaining (0)
     {
-<<<<<<< HEAD
       sassert<(gcd<ChunkSize, Alignment>::VALUE == Alignment)> 
-	     verifyAlignmentSatisfiable;
+	verifyAlignmentSatisfiable;
       sassert<(gcd<SuperHeap::Alignment, Alignment>::VALUE == Alignment)>
-	     verifyAlignmentFromSuperHeap;
+	verifyAlignmentFromSuperHeap;
       sassert<((Alignment & (Alignment-1)) == 0)>
-	     verifyPowerOfTwoAlignment;
-=======
-      sassert<(gcd<ChunkSize, Alignment>::VALUE == Alignment)>
-      verifyAlignmentSatisfiable;
-      sassert<(gcd<SuperHeap::Alignment, Alignment>::VALUE == Alignment)>
-      verifyAlignmentFromSuperHeap;
-      sassert<((Alignment & (Alignment-1)) == 0)>
-      verifyPowerOfTwoAlignment;
->>>>>>> 1d182520
+	verifyPowerOfTwoAlignment;
     }
 
     inline void * malloc (size_t sz) {
@@ -76,11 +67,7 @@
       // If there's not enough space left to fulfill this request, get
       // another chunk.
       if (_remaining < newSize) {
-<<<<<<< HEAD
       	refill(newSize);
-=======
-        refill(newSize);
->>>>>>> 1d182520
       }
       // Bump that pointer.
       char * old = _bump;
@@ -105,11 +92,7 @@
     // Get another chunk.
     void refill (size_t sz) {
       if (sz < ChunkSize) {
-<<<<<<< HEAD
       	sz = ChunkSize;
-=======
-        sz = ChunkSize;
->>>>>>> 1d182520
       }
       _bump = (char *) SuperHeap::malloc (sz);
       assert ((size_t) _bump % Alignment == 0);
